// SPDX-License-Identifier: AGPL-3.0-only
pragma solidity ^0.8.19;

import {Multicall} from "openzeppelin-contracts/utils/Multicall.sol";
import {IERC20} from "openzeppelin-contracts/interfaces/IERC20.sol";
import {IERC2612} from "openzeppelin-contracts/interfaces/IERC2612.sol";
import {SafeERC20} from "openzeppelin-contracts/token/ERC20/utils/SafeERC20.sol";
import {FixedPointMathLib} from "solmate/utils/FixedPointMathLib.sol";

import {AddressZero, AmountZero, CannotOpenStreamToSelf} from "./common/Errors.sol";

/**
 * @title This contract facilitates the streaming of ERC20 tokens with unique stream IDs per streamer-receiver pair.
 * @notice This contract allows users to open, top up, claim from, and close streams. Note that the receiver can only claim from one stream at a time or use multicall as workaround.
 */
contract ERC20Streaming is Multicall {
    using FixedPointMathLib for uint256;
    using SafeERC20 for IERC20;

    error ZeroDuration();
    error StreamAlreadyExists();
    error StreamExpired();
    error RatePerSecondDecreased();
    error NoTokensToClaim();
    error StreamDoesNotExist();

    event Open(address indexed streamer, address indexed receiver, uint256 amount, uint256 duration);
    event Claim(address indexed streamer, address indexed receiver, uint256 claimed);
    event Close(address indexed streamer, address indexed receiver, uint256 remaining, uint256 claimed);
    event TopUp(address indexed streamer, address indexed receiver, uint256 added, uint256 addedDuration);

    struct Stream {
        uint256 amount;
        uint256 ratePerSecond;
        uint128 startTime;
        uint128 lastClaimTime;
    }

<<<<<<< HEAD
    IERC20 public token;
=======
    IERC20 public immutable token;
>>>>>>> c89e36f1

    mapping(uint256 => Stream) public streamById;

    constructor(IERC20 _token) {
        _checkZeroAddress(address(_token));

        token = _token;
    }

    /**
     * @notice Calculates the stream ID for a given streamer and receiver
     * @param _streamer The address of the streamer
     * @param _receiver The address of the receiver
     * @return The calculated stream ID
     */
    function getStreamId(address _streamer, address _receiver) public pure returns (uint256) {
        return uint256(keccak256(abi.encodePacked(_streamer, _receiver)));
    }

    /**
     * @notice Retrieves the stream information for a given stream ID
     * @param _streamId The ID of the stream
     * @return The Stream struct containing all the stream information
     */
    function getStream(uint256 _streamId) public view returns (Stream memory) {
        return streamById[_streamId];
    }

    /**
     * @notice Opens a new token stream from the sender to a specified receiver
     * @param _receiver The address of the receiver
     * @param _amount The number of tokens to stream
     * @param _duration The duration of the stream in seconds
     */
    function open(address _receiver, uint256 _amount, uint256 _duration) public {
        _checkZeroAddress(_receiver);
        _checkOpenStreamToSelf(_receiver);
        _checkZeroAmount(_amount);
        _checkZeroDuration(_duration);

        uint256 streamId = getStreamId(msg.sender, _receiver);
        Stream storage stream = streamById[streamId];

        if (stream.amount > 0) {
            // If the stream already exists and isn't expired, revert
            if (block.timestamp < stream.startTime + stream.amount.divWadUp(stream.ratePerSecond)) {
                revert StreamAlreadyExists();
            }

            // if is expired, transfer unclaimed tokens to receiver & emit close event
            emit Close(msg.sender, _receiver, 0, stream.amount);

            IERC20(token).safeTransfer(_receiver, stream.amount);
        }

        uint256 ratePerSecond = _amount.divWadUp(_duration);

        stream.amount = _amount;
        stream.ratePerSecond = ratePerSecond;
        stream.startTime = uint128(block.timestamp);
        stream.lastClaimTime = uint128(block.timestamp);

        emit Open(msg.sender, _receiver, stream.amount, _duration);

        IERC20(token).safeTransferFrom(msg.sender, address(this), _amount);
    }

    /**
     * @notice Opens a new token stream using EIP-2612 permit for allowance
     * @param _receiver The address of the receiver
     * @param _amount The number of tokens to stream
     * @param _duration The duration of the stream in seconds
     * @param _deadline Expiration time of the permit
     * @param _v The recovery byte of the signature
     * @param _r Half of the ECDSA signature pair
     * @param _s Half of the ECDSA signature pair
     */
    function openUsingPermit(
        address _receiver,
        uint256 _amount,
        uint256 _duration,
        uint256 _deadline,
        uint8 _v,
        bytes32 _r,
        bytes32 _s
    ) external {
        IERC2612(address(token)).permit(msg.sender, address(this), _amount, _deadline, _v, _r, _s);

        open(_receiver, _amount, _duration);
    }

    /**
     * @notice Tops up an existing token stream with additional tokens and/or duration
     * @param _receiver The address of the receiver
     * @param _additionalAmount The additional number of tokens to add to the stream
     * @param _additionalDuration The additional duration to add to the stream in seconds
     */
    function topUp(address _receiver, uint256 _additionalAmount, uint256 _additionalDuration) public {
        _checkZeroAddress(_receiver);
        _checkZeroAmount(_additionalAmount);

        Stream storage stream = streamById[getStreamId(msg.sender, _receiver)];

        _checkNonExistingStream(stream);

        uint256 timeRemaining = stream.amount.divWadDown(stream.ratePerSecond);

        if (block.timestamp > stream.lastClaimTime + timeRemaining) revert StreamExpired();

        stream.amount += _additionalAmount;

        uint256 newRatePerSecond = stream.amount.divWadUp(timeRemaining + _additionalDuration);

        if (newRatePerSecond < stream.ratePerSecond) revert RatePerSecondDecreased();

        stream.ratePerSecond = newRatePerSecond;

        emit TopUp(msg.sender, _receiver, _additionalAmount, _additionalDuration);

        IERC20(token).safeTransferFrom(msg.sender, address(this), _additionalAmount);
    }

    /**
     * @notice Tops up an existing token stream using EIP-2612 permit for allowance
     * @param _receiver The address of the receiver
     * @param _additionalAmount The additional number of tokens to add to the stream
     * @param _additionalDuration The additional duration to add to the stream in seconds
     * @param _deadline Expiration time of the permit
     * @param _v The recovery byte of the signature
     * @param _r Half of the ECDSA signature pair
     * @param _s Half of the ECDSA signature pair
     */
    function topUpUsingPermit(
        address _receiver,
        uint256 _additionalAmount,
        uint256 _additionalDuration,
        uint256 _deadline,
        uint8 _v,
        bytes32 _r,
        bytes32 _s
    ) external {
        IERC2612(address(token)).permit(msg.sender, address(this), _additionalAmount, _deadline, _v, _r, _s);

        topUp(_receiver, _additionalAmount, _additionalDuration);
    }

    /**
     * @notice Claims tokens from an open stream
     * @param _streamer The address of the streamer
     * @param _sendTo The address to send the claimed tokens to
     * @return claimed The number of tokens claimed
     */
    function claim(address _streamer, address _sendTo) public returns (uint256 claimed) {
        _checkZeroAddress(_sendTo);
        uint256 streamId = getStreamId(_streamer, msg.sender);
        Stream storage stream = streamById[streamId];

        claimed = _previewClaim(stream);

        if (claimed == 0) revert NoTokensToClaim();

        if (claimed == stream.amount) {
            delete streamById[streamId];

            // emit with 0s to indicate that the stream was closed during the claim
            emit Close(_streamer, msg.sender, 0, 0);
        } else {
            stream.lastClaimTime = uint128(block.timestamp);
            stream.amount -= claimed;
        }

        emit Claim(_streamer, msg.sender, claimed);

        IERC20(token).safeTransfer(_sendTo, claimed);
    }

    /**
     * @notice Previews the amount of tokens claimable from a stream
     * @param _streamer The address of the streamer
     * @param _receiver The address of the receiver
     * @return claimable The number of tokens that can be claimed
     */
    function previewClaim(address _streamer, address _receiver) public view returns (uint256 claimable) {
        return _previewClaim(streamById[getStreamId(_streamer, _receiver)]);
    }

    function _previewClaim(Stream memory _stream) internal view returns (uint256 claimable) {
        _checkNonExistingStream(_stream);

        uint256 elapsedTime = block.timestamp - _stream.lastClaimTime;
        claimable = elapsedTime.mulWadUp(_stream.ratePerSecond);

        // Cap the claimalbe amount to the max available amount
        if (claimable > _stream.amount) claimable = _stream.amount;
    }

    /**
     * @notice Closes an existing token stream and distributes the tokens accordingly
     * @param _receiver The address of the receiver
     * @return remaining The number of tokens returned to the streamer
     * @return streamed The number of tokens transferred to the receiver
     */
    function close(address _receiver) external returns (uint256 remaining, uint256 streamed) {
        uint256 streamId = getStreamId(msg.sender, _receiver);
        Stream memory stream = streamById[streamId];

        (remaining, streamed) = _previewClose(stream);

        delete streamById[streamId];

        emit Close(msg.sender, _receiver, remaining, streamed);

        if (remaining != 0) IERC20(token).safeTransfer(msg.sender, remaining);

        if (streamed != 0) IERC20(token).safeTransfer(_receiver, streamed);
    }

    /**
     * @notice Previews the outcome of closing a stream without actually closing it
     * @param _streamer The address of the streamer
     * @param _receiver The address of the receiver
     * @return remaining The number of tokens that would be returned to the streamer
     * @return streamed The number of tokens that would be transferred to the receiver
     */
    function previewClose(address _streamer, address _receiver)
        public
        view
        returns (uint256 remaining, uint256 streamed)
    {
        Stream memory stream = streamById[getStreamId(_streamer, _receiver)];

        return _previewClose(stream);
    }

    function _previewClose(Stream memory _stream) internal view returns (uint256 remaining, uint256 streamed) {
        _checkNonExistingStream(_stream);

        uint256 elapsedTime = block.timestamp - _stream.lastClaimTime;
        streamed = elapsedTime.mulWadUp(_stream.ratePerSecond);

        if (streamed > _stream.amount) streamed = _stream.amount;

        remaining = _stream.amount - streamed;

        return (remaining, streamed);
    }

    function _checkZeroAddress(address _receiver) internal pure {
        if (_receiver == address(0)) revert AddressZero();
    }

    function _checkZeroAmount(uint256 _amount) internal pure {
        if (_amount == 0) revert AmountZero();
    }

    function _checkOpenStreamToSelf(address _receiver) internal view {
        if (_receiver == msg.sender) revert CannotOpenStreamToSelf();
    }

    function _checkZeroDuration(uint256 _duration) internal pure {
        if (_duration == 0) revert ZeroDuration();
    }

    function _checkNonExistingStream(Stream memory _stream) internal pure {
        if (_stream.amount == 0) revert StreamDoesNotExist();
    }
}<|MERGE_RESOLUTION|>--- conflicted
+++ resolved
@@ -36,11 +36,7 @@
         uint128 lastClaimTime;
     }
 
-<<<<<<< HEAD
-    IERC20 public token;
-=======
     IERC20 public immutable token;
->>>>>>> c89e36f1
 
     mapping(uint256 => Stream) public streamById;
 
