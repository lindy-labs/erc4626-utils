--- conflicted
+++ resolved
@@ -84,11 +84,7 @@
         _receiver.revertIfZero();
         _checkOpenStreamToSelf(_receiver);
         _amount.revertIfZero();
-<<<<<<< HEAD
-        _checkZeroDuration(_duration);
-=======
         _duration.revertIfZero(ZeroDuration.selector);
->>>>>>> 89a4343c
 
         uint256 streamId = getStreamId(msg.sender, _receiver);
         Stream storage stream = streams[streamId];
