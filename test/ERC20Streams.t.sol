--- conflicted
+++ resolved
@@ -38,11 +38,7 @@
      * --------------------
      */
 
-<<<<<<< HEAD
-    function test_constructor_failsForAddress0() public {
-=======
     function test_constructor_failsForZeroAddress() public {
->>>>>>> 89a4343c
         vm.expectRevert(CommonErrors.ZeroAddress.selector);
         new ERC20Streams(IERC4626(address(0)));
     }
